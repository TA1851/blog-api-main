--- conflicted
+++ resolved
@@ -1,24 +1,12 @@
 """FastAPIのエントリーポイント"""
-<<<<<<< HEAD
-=======
 import pprint
->>>>>>> 61144d2a
 from fastapi import FastAPI, Depends, status, Request
 from fastapi.exceptions import RequestValidationError
 from fastapi.responses import JSONResponse
 from fastapi.middleware.cors import CORSMiddleware
-<<<<<<< HEAD
-from sqlalchemy.orm import Session
-import pprint
-
-from models import Article, User
-from schemas import ArticleBase, validation_exception_handler, User
-from database import Base, engine, session
-=======
 
 from database import Base, engine
 from schemas import validation_exception_handler
->>>>>>> 61144d2a
 from logger.custom_logger import create_logger, create_error_logger
 from routers import article, user, auth
 
